--- conflicted
+++ resolved
@@ -14,13 +14,9 @@
 
     steps:
       - uses: actions/checkout@v2
-<<<<<<< HEAD
-      - name: find location of global yarn cache
-=======
       - name: fetch branch master
         run: git fetch origin master
-      - name: find location of yarn cache
->>>>>>> 37de8bcc
+      - name: find location of global yarn cache
         id: yarn-cache
         run: echo "::set-output name=dir::$(yarn cache dir)"
       - name: cache global yarn cache
